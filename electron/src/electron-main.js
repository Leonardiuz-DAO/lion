--- conflicted
+++ resolved
@@ -76,16 +76,10 @@
     }
 
     var reset = () => {
-<<<<<<< HEAD
         skycoin = null;
     }
 
     // Resolve skycoin binary location
-=======
-            skycoin = null;
-        }
-        // Resolve skycoin binary location
->>>>>>> 941e75e6
     var appPath = app.getPath('exe');
     var exe = (() => {
         switch (process.platform) {
@@ -101,15 +95,6 @@
                 return './resources/app/skycoin';
         }
     })()
-    var args = [
-        '-launch-browser=false',
-        '-gui-dir=' + path.dirname(exe),
-        '-color-log=false', // must be disabled or web interface detection
-        // will break
-        // broken (automatically generated certs do not work):
-        // '-web-interface-https=true',
-    ]
-
 
     var args = [
         '-launch-browser=false',
