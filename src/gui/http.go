package gui

import (
    "fmt"
    "github.com/lonnc/golang-nw"
    "github.com/op/go-logging"
    "log"
    "net/http"
    "path/filepath"
)

var (
<<<<<<< HEAD
    logger      = logging.MustGetLogger("skycoin.gui")
    resources   = []string{"js", "css", "lib", "partials", "img", "assets"}
    resourceDir = "app/"
    indexPage   = "index.html"
=======
    logger          = logging.MustGetLogger("skycoin.gui")
    resources       = []string{"js", "css", "lib", "partials", "img", "assets"}
    resourceDir     = "static/app/"
    indexPage       = filepath.Join(resourceDir, "index.html")
    generateAddress = "generateAddress"
>>>>>>> 8fd553e3
)

func init() {
    resourceDir,err := filepath.Abs(resourceDir)
    indexPage   = filepath.Join(resourceDir, "index.html")

    if err != nil {
        log.Panic()
    }
}
// Begins listening on the node-webkit localhost
func LaunchGUI() {
    // Create a link back to node-webkit using the environment variable
    // populated by golang-nw's node-webkit code
    nodeWebkit, err := nw.New()
    if err != nil {
        log.Panic(err)
    }

    // Pick a random localhost port, start listening for http requests using default handler
    // and send a message back to node-webkit to redirect
    logger.Info("Launching GUI server")
    if err := nodeWebkit.ListenAndServe(NewGUIMux(resourceDir)); err != nil {
        log.Panic(err)
    }
}

// Begins listening on addr:port, for enabling remote web access
func LaunchWebInterface(addr string, port int, staticDir string) {
    logger.Info("Starting web interface on http://%s:%d", addr, port)
    if addr != "localhost" && addr != "127.0.0.1" {
        log.Panic("Remote web interface is not supported yet, " +
            "needs TLS support")
    }
    a := fmt.Sprintf("%s:%d", addr, port)
    // TODO -- use ListenAndServeTLS. Will need to generate a pem file
    // and allow the user to override it with their own
    appLoc := filepath.Join(staticDir, resourceDir)
    if err := http.ListenAndServe(a, NewGUIMux(appLoc)); err != nil {
        log.Panic(err)
    }
}

// Creates an http.ServeMux with handlers registered
func NewGUIMux(appLoc string) *http.ServeMux {
    mux := http.NewServeMux()
    mux.HandleFunc("/", newIndexHandler(appLoc))
    for _, s := range resources {
        route := fmt.Sprintf("/%s/", s)
        mux.HandleFunc(route, newStaticHandler(appLoc))
    }
    // Wallet interface
    RegisterWalletHandlers(mux)
    // Network stats interface
    RegisterNetworkHandlers(mux)
    return mux
}

// Returns a func(http.ResponseWriter, *http.Request) for index.html,
// where index.html is in appLoc
func newIndexHandler(appLoc string) func(http.ResponseWriter, *http.Request) {
    // Serves the main page
    return func(w http.ResponseWriter, r *http.Request) {
        page := filepath.Join(appLoc, indexPage)
        logger.Debug("Serving %s", page)
        http.ServeFile(w, r, page)
    }
}

// Returns a func(http.ResponseWriter, *http.Request) for files in
// appLoc/static/
func newStaticHandler(appLoc string) func(http.ResponseWriter, *http.Request) {
    // Serves files out of ./static/
    return func(w http.ResponseWriter, r *http.Request) {
        fp := filepath.Join(appLoc, r.URL.Path[1:])
        logger.Debug("Serving %s", fp)
        http.ServeFile(w, r, fp)
    }
}<|MERGE_RESOLUTION|>--- conflicted
+++ resolved
@@ -10,28 +10,21 @@
 )
 
 var (
-<<<<<<< HEAD
     logger      = logging.MustGetLogger("skycoin.gui")
     resources   = []string{"js", "css", "lib", "partials", "img", "assets"}
     resourceDir = "app/"
     indexPage   = "index.html"
-=======
-    logger          = logging.MustGetLogger("skycoin.gui")
-    resources       = []string{"js", "css", "lib", "partials", "img", "assets"}
-    resourceDir     = "static/app/"
-    indexPage       = filepath.Join(resourceDir, "index.html")
-    generateAddress = "generateAddress"
->>>>>>> 8fd553e3
 )
 
 func init() {
-    resourceDir,err := filepath.Abs(resourceDir)
-    indexPage   = filepath.Join(resourceDir, "index.html")
+    resourceDir, err := filepath.Abs(resourceDir)
+    indexPage = filepath.Join(resourceDir, "index.html")
 
     if err != nil {
         log.Panic()
     }
 }
+
 // Begins listening on the node-webkit localhost
 func LaunchGUI() {
     // Create a link back to node-webkit using the environment variable
